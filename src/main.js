'''import * as THREE from 'three';

console.log('Three.js version:', THREE.REVISION);

const appContainer = document.getElementById('app-container');
const sidebarContainer = document.getElementById('sidebar'); // Get the sidebar container

let currentCleanup = null; // To store the cleanup function of the active demo
let activeListItem = null; // To track the currently active list item

// Define available demos
const demos = {
    'spinning-cube': () => import('./components/spinning-cube.js'),
    'bouncing-ball': () => import('./components/bouncing-ball.js'),
    '3d-text': () => import('./components/3d-text.js'),
    'rubiks-cube': () => import('./components/rubiks-cube.js'),
    'solar-system': () => import('./components/solar-system.js'),
    'particle-emitter': () => import('./components/particle-emitter.js'),
<<<<<<< HEAD
    'torus-knot': () => import('./components/torus-knot.js'), // Added new demo
=======
    'interactive-plane': () => import('./components/interactive-plane.js'),
>>>>>>> 3058021e
};

async function loadDemo(demoKey) {
    // 1. Cleanup previous demo
    if (currentCleanup) {
        console.log('Cleaning up previous demo...');
        currentCleanup();
        currentCleanup = null;
    }

    // 2. Clear container content
    appContainer.innerHTML = '';

    // 3. Check if demo exists
    if (!demos[demoKey]) {
        console.error(`Demo "${demoKey}" not found.`);
        appContainer.innerHTML = `<p>Error: Demo "${demoKey}" not found.</p>`;
        return;
    }

    // 4. Show loading message
    const loadingMessage = document.createElement('p');
    // Format name for display in loading message
    const formattedName = demoKey.split('-').map(word => word.charAt(0).toUpperCase() + word.slice(1)).join(' ');
    loadingMessage.textContent = `Loading ${formattedName}...`;
    appContainer.appendChild(loadingMessage);

    // 5. Dynamically import and run the demo
    try {
        console.log(`Attempting to load demo: ${demoKey}`);
        const demoModule = await demos[demoKey]();

        // Clear loading message only after successful import
        if (appContainer.contains(loadingMessage)) {
            appContainer.removeChild(loadingMessage);
        }

        if (demoModule && typeof demoModule.init === 'function') {
            console.log(`Initializing demo: ${demoKey}`);
            // Pass the container and store the returned cleanup function
            currentCleanup = demoModule.init(appContainer);
            if (typeof currentCleanup !== 'function') {
                console.warn(`Demo "${demoKey}" init function did not return a cleanup function.`);
                currentCleanup = null; // Ensure it's null if not a function
            }
        } else {
            console.error(`Error: Demo module "${demoKey}" does not have an init function.`);
            appContainer.innerHTML = `<p>Error loading demo: ${formattedName}. Invalid format.</p>`;
        }
    } catch (error) {
        console.error(`Error loading demo "${demoKey}":`, error);
        // Ensure loading message is removed on error too
        if (appContainer.contains(loadingMessage)) {
            appContainer.removeChild(loadingMessage);
        }
        appContainer.innerHTML = `<p>Error loading demo: ${formattedName}. Check console for details.</p>`;
        // Ensure cleanup state is reset on error
        if (currentCleanup) {
             try {
                 currentCleanup();
             } catch (cleanupError) {
                 console.error("Error during cleanup after load error:", cleanupError);
             }
             currentCleanup = null;
        }
    }
}

function populateSidebar(demosData) {
    if (!sidebarContainer) {
        console.error('Sidebar container not found!');
        return;
    }

    const ul = document.createElement('ul');
    ul.id = 'demo-list'; // Add an ID for easier targeting

    Object.keys(demosData).forEach(key => {
        const li = document.createElement('li');
        // Format name for display
        li.textContent = key.split('-').map(word => word.charAt(0).toUpperCase() + word.slice(1)).join(' ');
        li.dataset.demoKey = key; // Store the original key
        ul.appendChild(li);
    });

    // Add event listener using delegation
    ul.addEventListener('click', (event) => {
        if (event.target && event.target.nodeName === 'LI') {
            const demoKey = event.target.dataset.demoKey;
            if (demoKey) {
                // Remove active class from previous item
                if (activeListItem) {
                    activeListItem.classList.remove('active');
                }
                // Add active class to clicked item
                event.target.classList.add('active');
                activeListItem = event.target; // Update tracker

                loadDemo(demoKey);
            }
        }
    });

    sidebarContainer.innerHTML = ''; // Clear previous content
    sidebarContainer.appendChild(ul);
    console.log('Sidebar populated with demos.');

    // Return the list element for potential initial load targeting
    return ul;
}

// --- Initialization ---

// 1. Populate the sidebar
const demoListElement = populateSidebar(demos);

// 2. Load the first demo by default
const firstDemoKey = Object.keys(demos)[0];
if (firstDemoKey && demoListElement) {
    console.log(`Loading initial demo: ${firstDemoKey}`);
    loadDemo(firstDemoKey);

    // Find the corresponding list item and mark it as active
    const firstLi = demoListElement.querySelector(`li[data-demo-key="${firstDemoKey}"]`);
    if (firstLi) {
        firstLi.classList.add('active');
        activeListItem = firstLi;
    }
} else if (!firstDemoKey) {
     appContainer.innerHTML = '<p>No demos defined.</p>';
     console.warn('No demos found in the demos object.');
} else {
    // This case should ideally not happen if sidebar was populated
    appContainer.innerHTML = '<p>Could not load initial demo.</p>';
    console.error('Failed to find the demo list element for initial load styling.');
}

console.log('Application initialized.');
'''<|MERGE_RESOLUTION|>--- conflicted
+++ resolved
@@ -16,11 +16,8 @@
     'rubiks-cube': () => import('./components/rubiks-cube.js'),
     'solar-system': () => import('./components/solar-system.js'),
     'particle-emitter': () => import('./components/particle-emitter.js'),
-<<<<<<< HEAD
     'torus-knot': () => import('./components/torus-knot.js'), // Added new demo
-=======
     'interactive-plane': () => import('./components/interactive-plane.js'),
->>>>>>> 3058021e
 };
 
 async function loadDemo(demoKey) {
